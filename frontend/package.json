--- conflicted
+++ resolved
@@ -1,4 +1,3 @@
-<<<<<<< HEAD
 {
   "name": "frontend",
   "version": "1.0.0",
@@ -31,43 +30,6 @@
     "@types/axios": "^0.14.4",
     "@types/node": "^22.14.1",
     "@types/react": "^19.1.2",
-    "@types/react-router-dom": "^5.3.3",
-    "@vitejs/plugin-react": "^4.4.0",
-    "prettier": "^3.5.3",
-    "webpack": "^5.99.5",
-    "webpack-cli": "^6.0.1"
-  }
-}
-=======
-{
-  "name": "frontend",
-  "version": "1.0.0",
-  "main": "index.js",
-  "scripts": {
-    "dev": "vite",
-    "build": "vite build",
-    "preview": "vite preview",
-    "format": "prettier --write \"src/**/*.{tsx,ts,js,jsx,json,css,html}\"",
-    "format:check": "prettier --check \"src/**/*.{tsx,ts,js,jsx,json,css,html}\""
-  },
-  "author": "",
-  "license": "ISC",
-  "description": "",
-  "dependencies": {
-    "@tailwindcss/vite": "^4.1.4",
-    "axios": "^1.8.4",
-    "react": "^19.1.0",
-    "react-dom": "^19.1.0",
-    "react-router-dom": "^7.5.0",
-    "tailwindcss": "^4.1.4",
-    "ts-node": "^10.9.2",
-    "typescript": "^5.8.3",
-    "vite": "^6.2.6"
-  },
-  "devDependencies": {
-    "@types/axios": "^0.14.4",
-    "@types/node": "^22.14.1",
-    "@types/react": "^19.1.2",
     "@types/react-dom": "^19.1.2",
     "@types/react-router-dom": "^5.3.3",
     "@vitejs/plugin-react": "^4.4.0",
@@ -75,5 +37,4 @@
     "webpack": "^5.99.5",
     "webpack-cli": "^6.0.1"
   }
-}
->>>>>>> 331cae67
+}